--- conflicted
+++ resolved
@@ -402,12 +402,9 @@
 
 If `HERMIT_MONITOR` is set to `1` and `HERMIT_ISLE` to `qemu`, QEMU establishes
 a monitor which is available via telnet at port 18767.
-<<<<<<< HEAD
 With the environment variable `HERMIT_PORT`, the default port (18766) can be changed for the communication between the HermitCore application and its proxy.
 The connection to the system monitor used automatically `HERMIT_PORT+1`, i.e., the default port is 18767.
-=======
 
 ## Credits
 
-HermitCore's Emoji is provided free by [EmojiOne](https://www.gfxmag.com/crab-emoji-vector-icon/).
->>>>>>> 73d36f70
+HermitCore's Emoji is provided free by [EmojiOne](https://www.gfxmag.com/crab-emoji-vector-icon/).